import argparse
import grpc
from armonik.client.sessions import ArmoniKSessions, SessionFieldFilter
from armonik.client.tasks import ArmoniKTasks, TaskFieldFilter
from armonik.common.enumwrapper import TASK_STATUS_ERROR, TASK_STATUS_CREATING , SESSION_STATUS_RUNNING, SESSION_STATUS_CANCELLED, SESSION_STATUS_UNSPECIFIED
from armonik.common.filter import Filter

def create_channel(arguments : dict):
    """
    Create a gRPC channel for communication with the ArmoniK control plane

    Args:
        arguments (dict): command-line arguments from docopt

    Returns:
        grpc.Channel: gRPC channel for communication
    """
    if (arguments.ca != None and arguments.cert != None and arguments.key != None):
        ca = open(arguments.ca, 'rb').read()
        cert = open(arguments.cert, 'rb').read()
        key = open(arguments.key, 'rb').read()
        credentials = grpc.ssl_channel_credentials(ca, key, cert)
        return grpc.secure_channel(arguments.endpoint, credentials)
    else:
        return grpc.insecure_channel(arguments.endpoint)


<<<<<<< HEAD
# def create_session_filter(all: bool = False, running: bool = False, cancelled: bool = False) -> Filter:
#     """
#     Create a session Filter
=======
def create_session_filter(all: bool =False, running: bool =False, cancelled: bool =False) -> Filter:
    """
    Create a session Filter
>>>>>>> 3e65d3c1

#     Args:
#         all (bool): Show all sessions
#         running (bool): Show only running sessions
#         cancelled (bool): Show only cancelled sessions
#     Returns:
#         Filter object
#     """
#     if all:
#         session_filter = (SessionFieldFilter.STATUS == SESSION_STATUS_RUNNING) | (SessionFieldFilter.STATUS == SESSION_STATUS_CANCELLED)
#     elif running:
#         session_filter = SessionFieldFilter.STATUS == SESSION_STATUS_RUNNING
#     elif cancelled:
#         session_filter = SessionFieldFilter.STATUS == SESSION_STATUS_CANCELLED
#     else:
#          raise ValueError("SELECT ARGUMENT [--all | --running | --cancelled]")

#     return session_filter


def list_sessions(client: ArmoniKSessions, session_filter: Filter):
    """
    List sessions with filter options

    Args:
        client (ArmoniKSessions): ArmoniKSessions instance for session management
        session_filter (Filter) : Filter for the session
    """
    page = 0
    sessions = client.list_sessions(session_filter, page=page)
    
    while len(sessions[1]) > 0:
        for session in sessions[1]:
            print(f'Session ID: {session.session_id}')
        page += 1
        sessions = client.list_sessions(session_filter, page=page)

    print(f'\nNumber of sessions: {sessions[0]}\n')


def cancel_sessions(client: ArmoniKSessions, sessions: list):
    """
    Cancel sessions with a list of session IDs or all sessions running

    Args:
        client (ArmoniKSessions): Instance of the class with cancel_session method
        sessions (list): List of session IDs to cancel
    """
    for session_id in sessions:
        client.cancel_session(session_id)


def create_task_filter(session_ids: list, all: bool , creating: bool, error: bool) -> Filter:
    """
    Create a task Filter based on the provided options

    Args:
        session_id (str): Session ID to filter tasks
        all (bool): List all tasks regardless of status
        creating (bool): List only tasks in creating status
        error (bool): List only tasks in error status

    Returns:
        Filter object
    """
    for session_id in session_ids:
        if all:
            tasks_filter = TaskFieldFilter.SESSION_ID == session_id
        elif creating:
            tasks_filter = (TaskFieldFilter.SESSION_ID == session_id) & (TaskFieldFilter.STATUS == TASK_STATUS_CREATING)
        elif error:
            tasks_filter = (TaskFieldFilter.SESSION_ID == session_id) & (TaskFieldFilter.STATUS == TASK_STATUS_ERROR)
        else:
             raise ValueError("SELECT ARGUMENT [--all | --creating | --error]")

        return tasks_filter
    

def list_tasks(client: ArmoniKTasks, task_filter: Filter):
    """
    List tasks associated with the specified sessions based on filter options

    Args:
        client (ArmoniKTasks): ArmoniKTasks instance for task management
        task_filter (Filter): Filter for the task
    """

    page = 0
    tasks = client.list_tasks(task_filter, page=page)
    while len(tasks[1]) > 0:
        for task in tasks[1]:
            print(f'Task ID: {task.id}')
        page += 1
        tasks = client.list_tasks(task_filter, page=page)

    print(f"\nTotal tasks: {tasks[0]}\n")

def check_task(client: ArmoniKTasks, task_id: str):
    """
    Check the status of a task based on its ID.

    Args:
        client (ArmoniKTasks): ArmoniKTasks instance for task management.
        task_id (str): ID of the task to check.
    """
    tasks = client.list_tasks(TaskFieldFilter.TASK_ID == task_id)
    if len(tasks[1]) > 0:
        print(f"\nTask information for task ID {task_id} :\n")
        print(tasks[1])
    else:
        print(f"No task found with ID {task_id}")



def main():

    parser = argparse.ArgumentParser(description="ArmoniK Admin CLI to perform administration tasks for ArmoniK")
    parser.add_argument("-v","--version", action="version", version="ArmoniK Admin CLI 0.0.1")
    parser.add_argument("--endpoint", default="localhost:5001", help="ArmoniK control plane endpoint")
    parser.add_argument("--ca", help="CA file for mutual TLS")
    parser.add_argument("--cert", help="Certificate for mutual TLS")
    parser.add_argument("--key", help="Private key for mutual TLS")
    parser.set_defaults(func=lambda _: parser.print_help())

    subparsers = parser.add_subparsers()

    list_session_parser = subparsers.add_parser('list-session', help='List sessions with specific filters')
    group_list_session = list_session_parser.add_mutually_exclusive_group(required=True)
    group_list_session.add_argument("--all", dest="filter", action="store_const", const=(SessionFieldFilter.STATUS == SESSION_STATUS_RUNNING) | (SessionFieldFilter.STATUS == SESSION_STATUS_CANCELLED) , help="Select all sessions")
    group_list_session.add_argument("--running", dest="filter", action="store_const", const=SessionFieldFilter.STATUS == SESSION_STATUS_RUNNING, help="Select running sessions")
    group_list_session.add_argument("--cancelled", dest="filter", action="store_const", const=SessionFieldFilter.STATUS == SESSION_STATUS_CANCELLED, help="Select cancelled sessions")
    group_list_session.set_defaults(func=lambda args: list_sessions(session_client, args.filter))
 
    
    list_task_parser = subparsers.add_parser('list-task', help='List tasks with specific filters')
    list_task_parser.add_argument("--session", dest="session_id", nargs="+", help="Select ID from SESSION", required=True)

    group_list_task = list_task_parser.add_mutually_exclusive_group(required=True)
    group_list_task.add_argument("--all", dest="all", action="store_true", help="Select all tasks")
    group_list_task.add_argument("--creating", dest="creating", action="store_true", help="Select creating tasks")
    group_list_task.add_argument("--error", dest="error", action="store_true", help="Select error tasks")
    group_list_task.set_defaults(func=lambda args: list_tasks(task_client, create_task_filter(args.session_id, args.all, args.creating, args.error)))

    check_task_parser = subparsers.add_parser('check-task', help='Check the status of a specific task')
    check_task_parser.add_argument("--task", nargs="+", dest="task_id", help="Select ID from TASK", required=True)
    check_task_parser.set_defaults(func=lambda args: check_task(task_client, args.task_id[0]))


<<<<<<< HEAD
    cancel_session_parser = subparsers.add_parser('cancel-session', help='Cancel sessions')
    group_cancel_session = cancel_session_parser.add_mutually_exclusive_group(required=True)
    group_cancel_session.add_argument("--session", dest="session_id", nargs="+", help="Session IDs to cancel")
    group_cancel_session.set_defaults(func=lambda args: cancel_sessions(session_client, args.session_id))

    args = parser.parse_args()
    grpc_channel = create_channel(args)
    task_client = ArmoniKTasks(grpc_channel)
    session_client = ArmoniKSessions(grpc_channel)
    args.func(args)

       
=======
    if arguments['cancel-session']:
        if arguments["list"]:
            cancel_sessions(session_client, arguments["<session>"])
        if arguments["--running"]:
            sessions = session_client.list_sessions(create_session_filter(running=True))
            session_ids = [session.session_id for session in sessions[1]]
            cancel_sessions(session_client, session_ids)
    
>>>>>>> 3e65d3c1
if __name__ == '__main__':
    main()<|MERGE_RESOLUTION|>--- conflicted
+++ resolved
@@ -25,16 +25,9 @@
         return grpc.insecure_channel(arguments.endpoint)
 
 
-<<<<<<< HEAD
 # def create_session_filter(all: bool = False, running: bool = False, cancelled: bool = False) -> Filter:
 #     """
 #     Create a session Filter
-=======
-def create_session_filter(all: bool =False, running: bool =False, cancelled: bool =False) -> Filter:
-    """
-    Create a session Filter
->>>>>>> 3e65d3c1
-
 #     Args:
 #         all (bool): Show all sessions
 #         running (bool): Show only running sessions
@@ -182,7 +175,6 @@
     check_task_parser.set_defaults(func=lambda args: check_task(task_client, args.task_id[0]))
 
 
-<<<<<<< HEAD
     cancel_session_parser = subparsers.add_parser('cancel-session', help='Cancel sessions')
     group_cancel_session = cancel_session_parser.add_mutually_exclusive_group(required=True)
     group_cancel_session.add_argument("--session", dest="session_id", nargs="+", help="Session IDs to cancel")
@@ -194,16 +186,6 @@
     session_client = ArmoniKSessions(grpc_channel)
     args.func(args)
 
-       
-=======
-    if arguments['cancel-session']:
-        if arguments["list"]:
-            cancel_sessions(session_client, arguments["<session>"])
-        if arguments["--running"]:
-            sessions = session_client.list_sessions(create_session_filter(running=True))
-            session_ids = [session.session_id for session in sessions[1]]
-            cancel_sessions(session_client, session_ids)
-    
->>>>>>> 3e65d3c1
+
 if __name__ == '__main__':
     main()